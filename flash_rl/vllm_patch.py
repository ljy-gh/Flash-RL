--- conflicted
+++ resolved
@@ -150,23 +150,6 @@
                 if not succeeded_process_weights_after_loading:
                     raise e 
                 
-<<<<<<< HEAD
-=======
-                del original_weights
-                torch.cuda.empty_cache()
-                
-                original_process_weights_after_loading(model, model_config, target_device)
-                        
-                model.hacked_recorded_loader = recorded_loader
-
-            # Patch the process_weights_after_loading function
-            loader._process_weights_after_loading = hacked_process_weights_after_loading
-            
-            logger.debug("Successfully patched the process_weights_after_loading function of vllm")
-        else:
-            logger.debug("vllm process_weights_after_loading already patched")
-        
->>>>>>> 9a0b1570
         from vllm.model_executor.layers.quantization.kv_cache import BaseKVCacheMethod
         if not hasattr(BaseKVCacheMethod, 'beforeflashrl_process_weights_after_loading'):
             original_kvcache_process_weights_after_loading = BaseKVCacheMethod.process_weights_after_loading
@@ -604,7 +587,7 @@
                             flash_quantize_fn(weights, self.flash_rl_profile)
                         )
                         
-<<<<<<< HEAD
+                        del weights
                         if hasattr(model, 'hacked_model_config') and hasattr(model, 'hacked_target_device'):
                             try: 
                                 from vllm.model_executor.model_loader import loader
@@ -612,13 +595,6 @@
                             except ImportError:
                                 from vllm.model_executor.model_loader import utils
                                 utils.process_weights_after_loading(model, None, None)
-=======
-                        del weights
-                        
-                        if hasattr(model, 'hacked_model_config') and hasattr(model, 'hacked_target_device'):        
-                            from vllm.model_executor.model_loader import loader
-                            loader._process_weights_after_loading(model, None, None)
->>>>>>> 9a0b1570
                             setattr(model, 'hacked_not_need_process_weights_after_loading', True)
                         else:
                             setattr(model, 'hacked_not_need_process_weights_after_loading', False)
